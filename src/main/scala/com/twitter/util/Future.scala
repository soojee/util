--- conflicted
+++ resolved
@@ -25,15 +25,6 @@
       update(Try(a))
     }
 
-<<<<<<< HEAD
-  implicit def futureSeqToRichFutureSeq[A](futureSeq: Seq[Future[A]]) = new {
-    def join = futureSeq.foldLeft(Future.value(Seq.empty[A])) { (acc, future) =>
-      for {
-        i1 <- acc
-        i2 <- future
-      } yield i1 ++ Seq(i2)
-    }
-=======
   def join(fs: Seq[Future[_]]): Future[Unit] = {
     if (fs.isEmpty)
       return value(())
@@ -53,7 +44,6 @@
     }
 
     promise
->>>>>>> 3e0e67c4
   }
 }
 
@@ -143,7 +133,7 @@
   def rescue[B >: A](rescueException: PartialFunction[Throwable, Try[B]]): Future[B]
 
   def handle[B >: A](rescueException: Throwable => B) =
-    rescue { 
+    rescue {
       case throwable => Future(rescueException(throwable))
     }
 
@@ -270,7 +260,7 @@
   def rescue[B >: A](rescueException: PartialFunction[Throwable, Try[B]]) =
     new Promise[B] {
       Promise.this.respond { x =>
-        x rescue(rescueException) respond { 
+        x rescue(rescueException) respond {
           result =>
           update(result)
         }
